#ifndef CAFFE_SOLVER_HPP_
#define CAFFE_SOLVER_HPP_
#include <boost/function.hpp>
#include <string>
#include <vector>

#include "caffe/net.hpp"
#include "caffe/solver_factory.hpp"
#include "caffe/util/benchmark.hpp"

namespace caffe {

/**
  * @brief Enumeration of actions that a client of the Solver may request by
  * implementing the Solver's action request function, which a
  * client may optionally provide in order to request early termination
  * or saving a snapshot without exiting. In the executable caffe, this
  * mechanism is used to allow the snapshot to be saved when stopping
  * execution with a SIGINT (Ctrl-C).
  */
  namespace SolverAction {
    enum Enum {
      NONE = 0,  // Take no special action.
      STOP = 1,  // Stop training. snapshot_after_train controls whether a
                 // snapshot is created.
      SNAPSHOT = 2  // Take a snapshot, and keep training.
    };
  }

/**
 * @brief Type of a function that returns a Solver Action enumeration.
 */
typedef boost::function<SolverAction::Enum()> ActionCallback;

/**
 * @brief An interface for classes that perform optimization on Net%s.
 *
 * Requires implementation of ApplyUpdate to compute a parameter update
 * given the current state of the Net parameters.
 */
template <typename Dtype>
class Solver {
 public:
  explicit Solver(const SolverParameter& param);
  explicit Solver(const string& param_file);
  void Init(const SolverParameter& param);
  void InitTrainNet();
  void InitTestNets();

  // Client of the Solver optionally may call this in order to set the function
  // that the solver uses to see what action it should take (e.g. snapshot or
  // exit training early).
  void SetActionFunction(ActionCallback func);
  SolverAction::Enum GetRequestedAction();
  // The main entry of the solver function. In default, iter will be zero. Pass
  // in a non-zero iter number to resume training for a pre-trained net.
  virtual void Solve(const char* resume_file = NULL);
  inline void Solve(const string resume_file) { Solve(resume_file.c_str()); }
  void Step(int iters);
  // The Restore method simply dispatches to one of the
  // RestoreSolverStateFrom___ protected methods. You should implement these
  // methods to restore the state from the appropriate snapshot type.
  void Restore(const char* resume_file);
  // The Solver::Snapshot function implements the basic snapshotting utility
  // that stores the learned net. You should implement the SnapshotSolverState()
  // function that produces a SolverState protocol buffer that needs to be
  // written to disk together with the learned net.
  void set_filename(const string& filename);
  void Snapshot();
  virtual ~Solver() {}
  inline const SolverParameter& param() const { return param_; }
  inline shared_ptr<Net<Dtype> > net() { return net_; }
  inline const vector<shared_ptr<Net<Dtype> > >& test_nets() {
    return test_nets_;
  }
<<<<<<< HEAD
  int iter() { return iter_; }
  void set_iter(int new_iter) { iter_ = new_iter; }
=======
  int iter() const { return iter_; }
>>>>>>> e687a71f

  // Invoked at specific points during an iteration
  class Callback {
   protected:
    virtual void on_start() = 0;
    virtual void on_gradients_ready() = 0;

    template <typename T>
    friend class Solver;
  };
  const vector<Callback*>& callbacks() const { return callbacks_; }
  void add_callback(Callback* value) {
    callbacks_.push_back(value);
  }

  void CheckSnapshotWritePermissions();
  /**
   * @brief Returns the solver type.
   */
  virtual inline const char* type() const { return ""; }

  // Make and apply the update value for the current iteration.
  virtual void ApplyUpdate() = 0;
 protected:
  string SnapshotFilename(const string extension);
  string SnapshotToBinaryProto();
  string SnapshotToHDF5();
  // The test routine
  void TestAll();
  void Test(const int test_net_id = 0);
  virtual void SnapshotSolverState(const string& model_filename) = 0;
  virtual void RestoreSolverStateFromHDF5(const string& state_file) = 0;
  virtual void RestoreSolverStateFromBinaryProto(const string& state_file) = 0;
  void DisplayOutputBlobs(const int net_id);
  void UpdateSmoothedLoss(Dtype loss, int start_iter, int average_loss);

  SolverParameter param_;
  int iter_;
  int current_step_;
  shared_ptr<Net<Dtype> > net_;
  vector<shared_ptr<Net<Dtype> > > test_nets_;
  vector<Callback*> callbacks_;
  vector<Dtype> losses_;
  Dtype smoothed_loss_;
  string my_filename;

  // A function that can be set by a client of the Solver to provide indication
  // that it wants a snapshot saved and/or to exit early.
  ActionCallback action_request_function_;

  // True iff a request to stop early was received.
  bool requested_early_exit_;

  // Timing information, handy to tune e.g. nbr of GPUs
  Timer iteration_timer_;
  float iterations_last_;

  DISABLE_COPY_AND_ASSIGN(Solver);
};

}  // namespace caffe

#endif  // CAFFE_SOLVER_HPP_<|MERGE_RESOLUTION|>--- conflicted
+++ resolved
@@ -73,12 +73,8 @@
   inline const vector<shared_ptr<Net<Dtype> > >& test_nets() {
     return test_nets_;
   }
-<<<<<<< HEAD
-  int iter() { return iter_; }
+  int iter() const { return iter_; }
   void set_iter(int new_iter) { iter_ = new_iter; }
-=======
-  int iter() const { return iter_; }
->>>>>>> e687a71f
 
   // Invoked at specific points during an iteration
   class Callback {
