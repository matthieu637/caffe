--- conflicted
+++ resolved
@@ -611,10 +611,6 @@
 };
 #endif
 
-<<<<<<< HEAD
-}
-  // namespace caffe
-=======
 /**
  * @brief Does spatial pyramid pooling on the input image
  *        by taking the max, average, etc. within regions
@@ -682,6 +678,6 @@
 };
 
 }  // namespace caffe
->>>>>>> e20498eb
+
 
 #endif  // CAFFE_VISION_LAYERS_HPP_