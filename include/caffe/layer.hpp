--- conflicted
+++ resolved
@@ -12,15 +12,14 @@
 #include "caffe/proto/caffe.pb.h"
 #include "caffe/util/device_alternate.hpp"
 
-<<<<<<< HEAD
 #include "caffe/greentea/greentea.hpp"
-=======
+
 /**
  Forward declare boost::thread instead of including boost/thread.hpp
  to avoid a boost/NVCC issues (#1009, #1010) on OSX.
  */
 namespace boost { class mutex; }
->>>>>>> c6b9f580
+
 
 namespace caffe {
 
@@ -43,10 +42,8 @@
    * layer.
    */
   explicit Layer(const LayerParameter& param)
-<<<<<<< HEAD
-      : layer_param_(param) {
+      : layer_param_(param), is_shared_(false) {
     device_context_ = Caffe::GetDeviceContext(layer_param_.device());
-
     // Set phase and copy blobs (if there are any).
     phase_ = param.phase();
     if (layer_param_.blobs_size() > 0) {
@@ -54,20 +51,10 @@
       for (int i = 0; i < layer_param_.blobs_size(); ++i) {
         blobs_[i].reset(new Blob<Dtype>());
         blobs_[i]->FromProto(layer_param_.blobs(i));
-=======
-    : layer_param_(param), is_shared_(false) {
-      // Set phase and copy blobs (if there are any).
-      phase_ = param.phase();
-      if (layer_param_.blobs_size() > 0) {
-        blobs_.resize(layer_param_.blobs_size());
-        for (int i = 0; i < layer_param_.blobs_size(); ++i) {
-          blobs_[i].reset(new Blob<Dtype>());
-          blobs_[i]->FromProto(layer_param_.blobs(i));
-        }
->>>>>>> c6b9f580
       }
     }
   }
+
   virtual ~Layer() {
   }
 
@@ -85,12 +72,8 @@
    * This method may not be overridden.
    */
   void SetUp(const vector<Blob<Dtype>*>& bottom,
-<<<<<<< HEAD
              const vector<Blob<Dtype>*>& top) {
-=======
-      const vector<Blob<Dtype>*>& top) {
     InitMutex();
->>>>>>> c6b9f580
     CheckBlobCounts(bottom, top);
     LayerSetUp(bottom, top);
     Reshape(bottom, top);
@@ -515,13 +498,9 @@
 // functions.
 template<typename Dtype>
 inline Dtype Layer<Dtype>::Forward(const vector<Blob<Dtype>*>& bottom,
-<<<<<<< HEAD
                                    const vector<Blob<Dtype>*>& top) {
-=======
-    const vector<Blob<Dtype>*>& top) {
   // Lock during forward to ensure sequential forward
   Lock();
->>>>>>> c6b9f580
   Dtype loss = 0;
   Reshape(bottom, top);
   switch (Caffe::mode()) {
@@ -571,18 +550,11 @@
 #endif  // USE_GREENTEA
       }
 #endif
-<<<<<<< HEAD
       break;
     default:
       LOG(FATAL)<< "Unknown caffe mode.";
     }
-=======
-    break;
-  default:
-    LOG(FATAL) << "Unknown caffe mode.";
-  }
   Unlock();
->>>>>>> c6b9f580
   return loss;
 }
 
