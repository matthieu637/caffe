#ifdef USE_OPENCV
#include <opencv2/core/core.hpp>
#endif  // USE_OPENCV

#include <vector>

#include "caffe/layers/memory_data_layer.hpp"

namespace caffe {

template<typename Dtype>
void MemoryDataLayer<Dtype>::DataLayerSetUp(const vector<Blob<Dtype>*>& bottom,
                                            const vector<Blob<Dtype>*>& top) {
  MemoryDataParameter mem_param = this->layer_param_.memory_data_param();

  // Old 4D (2D spatial) parameters
  shape_.clear();
  shape_.push_back(mem_param.batch_size());
  shape_.push_back(mem_param.channels());
  shape_.push_back(mem_param.height());
  shape_.push_back(mem_param.width());

  // New ND parameters
  if (mem_param.dim_size() > 0) {
    shape_.clear();
    for (int_tp i = 0; i < mem_param.dim_size(); ++i) {
      shape_.push_back(mem_param.dim(i));
    }
  }

  // Labels have shape batch_size, 1, 1, ..., 1
  label_shape_.push_back(shape_[0]);
  size_ = 1;
  // All sizes except the batch index
  for (int_tp i = 1; i < shape_.size(); ++i) {
    size_ *= shape_[i];
    label_shape_.push_back(1);
  }

  top[0]->Reshape(shape_);
  top[1]->Reshape(label_shape_);
  added_data_.Reshape(shape_);
  added_label_.Reshape(label_shape_);
  data_ = NULL;
  labels_ = NULL;
  added_data_.cpu_data();
  added_label_.cpu_data();
}

template<typename Dtype>
void MemoryDataLayer<Dtype>::AddDatumVector(const vector<Datum>& datum_vector) {
  CHECK(!has_new_data_) <<
  "Can't add data until current data has been consumed.";
  uint_tp num = datum_vector.size();
  CHECK_GT(num, 0)<< "There is no datum to add.";
  CHECK_EQ(num % shape_[0], 0)<<
  "The added data must be a multiple of the batch size.";
  vector<int_tp> added_shape = shape_;
  added_shape[0] = num;
  added_data_.Reshape(added_shape);
  vector<int_tp> added_label_shape = label_shape_;
  added_label_shape[0] = num;
  added_label_.Reshape(added_label_shape);
  // Apply data transformations (mirror, scale, crop...)
  this->data_transformer_->Transform(datum_vector, &added_data_);
  // Copy Labels
  Dtype* top_label = added_label_.mutable_cpu_data();
  for (int_tp item_id = 0; item_id < num; ++item_id) {
    top_label[item_id] = datum_vector[item_id].label();
  }
  // num_images == batch_size_
  Dtype* top_data = added_data_.mutable_cpu_data();
  Reset(top_data, top_label, num);
  has_new_data_ = true;
}

#ifdef USE_OPENCV
template <typename Dtype>
void MemoryDataLayer<Dtype>::AddMatVector(const vector<cv::Mat>& mat_vector,
    const vector<int_tp>& labels) {
  uint_tp num = mat_vector.size();
  CHECK(!has_new_data_) <<
  "Can't add mat until current data has been consumed.";
  CHECK_GT(num, 0) << "There is no mat to add";
  CHECK_EQ(num % shape_[0], 0) <<
  "The added data must be a multiple of the batch size.";
  vector<int_tp> added_shape = shape_;
  added_shape[0] = num;
  added_data_.Reshape(added_shape);
  vector<int_tp> added_label_shape = label_shape_;
  added_label_shape[0] = num;
  added_label_.Reshape(added_label_shape);
  // Apply data transformations (mirror, scale, crop...)
  this->data_transformer_->Transform(mat_vector, &added_data_);
  // Copy Labels
  Dtype* top_label = added_label_.mutable_cpu_data();
  for (int_tp item_id = 0; item_id < num; ++item_id) {
    top_label[item_id] = labels[item_id];
  }
  // num_images == batch_size_
  Dtype* top_data = added_data_.mutable_cpu_data();
  Reset(top_data, top_label, num);
  has_new_data_ = true;
}
#endif  // USE_OPENCV

template<typename Dtype>
void MemoryDataLayer<Dtype>::Reset(Dtype* data, Dtype* labels, int_tp n) {
  CHECK(data);
  CHECK(labels);
  CHECK_EQ(n % shape_[0], 0)<< "n must be a multiple of batch size";
  // Warn with transformation parameters since a memory array is meant to
  // be generic and no transformations are done with Reset().
  if (this->layer_param_.has_transform_param()) {
    LOG(WARNING)<< this->type() << " does not transform array data on Reset()";
  }
  data_ = data;
  labels_ = labels;
  n_ = n;
  pos_ = 0;
}

template<typename Dtype>
void MemoryDataLayer<Dtype>::set_batch_size(int_tp new_size) {
  CHECK(!has_new_data_) <<
  "Can't change batch_size until current data has been consumed.";
  shape_[0] = new_size;
  label_shape_[0] = new_size;
  added_data_.Reshape(shape_);
  added_label_.Reshape(label_shape_);
}

template<typename Dtype>
void MemoryDataLayer<Dtype>::Forward_cpu(const vector<Blob<Dtype>*>& bottom,
<<<<<<< HEAD
                                         const vector<Blob<Dtype>*>& top) {
  CHECK(data_) << "MemoryDataLayer needs to be initalized by calling Reset";
  top[0]->Reshape(shape_);
  top[1]->Reshape(label_shape_);
=======
      const vector<Blob<Dtype>*>& top) {
  CHECK(data_) << "MemoryDataLayer needs to be initialized by calling Reset";
  top[0]->Reshape(batch_size_, channels_, height_, width_);
  top[1]->Reshape(batch_size_, 1, 1, 1);
>>>>>>> 6f154636
  top[0]->set_cpu_data(data_ + pos_ * size_);
  top[1]->set_cpu_data(labels_ + pos_);
  pos_ = (pos_ + shape_[0]) % n_;
  if (pos_ == 0) {
    has_new_data_ = false;
  }
}

INSTANTIATE_CLASS(MemoryDataLayer);
REGISTER_LAYER_CLASS(MemoryData);

}  // namespace caffe<|MERGE_RESOLUTION|>--- conflicted
+++ resolved
@@ -132,17 +132,10 @@
 
 template<typename Dtype>
 void MemoryDataLayer<Dtype>::Forward_cpu(const vector<Blob<Dtype>*>& bottom,
-<<<<<<< HEAD
                                          const vector<Blob<Dtype>*>& top) {
-  CHECK(data_) << "MemoryDataLayer needs to be initalized by calling Reset";
+  CHECK(data_) << "MemoryDataLayer needs to be initialized by calling Reset";
   top[0]->Reshape(shape_);
   top[1]->Reshape(label_shape_);
-=======
-      const vector<Blob<Dtype>*>& top) {
-  CHECK(data_) << "MemoryDataLayer needs to be initialized by calling Reset";
-  top[0]->Reshape(batch_size_, channels_, height_, width_);
-  top[1]->Reshape(batch_size_, 1, 1, 1);
->>>>>>> 6f154636
   top[0]->set_cpu_data(data_ + pos_ * size_);
   top[1]->set_cpu_data(labels_ + pos_);
   pos_ = (pos_ + shape_[0]) % n_;
